--- conflicted
+++ resolved
@@ -169,23 +169,6 @@
 }
 
 template<typename T>
-<<<<<<< HEAD
-void check_onthefly_pointing(const Array<T> &pointing_basis, const Array<T> &pointing_coeffs, long nsamp_expected, const char *where, bool on_gpu) {
-    xassert(pointing_basis.ndim == 2);
-    xassert(pointing_basis.is_fully_contiguous());
-    _check_location(pointing_basis.aflags, where, "pointing_basis", on_gpu);
-    xassert(pointing_coeffs.ndim == 3);
-    xassert(pointing_coeffs.shape[0] == 3);
-    xassert(pointing_coeffs.is_fully_contiguous());
-    _check_location(pointing_coeffs.aflags, where, "pointing_coeffs", on_gpu);
-    long ndet   = pointing_coeffs.shape[1];
-    long nbasis = pointing_coeffs.shape[2];
-    long nt     = pointing_basis.shape[1];
-    xassert(pointing_basis.shape[0] == nbasis);
-    long nsamp  = ndet*nt;
-    check_nsamp(nsamp, where);
-    xassert_eq(nsamp, nsamp_expected);
-=======
 void check_response(const Array<T> &response, long nsamp_expected, long &ndet, long &nperdet, const char * where, bool on_gpu)
 {
     xassert(response.ndim == 2);
@@ -194,7 +177,6 @@
     nperdet = nsamp_expected / ndet;
     xassert(ndet*nperdet == nsamp_expected);
     _check_location(response.aflags, where, "response", on_gpu);
->>>>>>> d9f2e281
 }
 
 void check_cell_offsets_and_init_ncells(const Array<long> &cell_offsets, long &nycells, long &nxcells, const char *where, bool on_gpu)
@@ -249,11 +231,7 @@
 #define INSTANTIATE(T) \
     template void check_tod(const Array<T> &tod, long nsamp, const char *where, bool on_gpu); \
     template void check_xpointing(const Array<T> &xpointing, long nsamp, const char *where, bool on_gpu); \
-<<<<<<< HEAD
-    template void check_onthefly_pointing(const Array<T> &pointing_basis, const Array<T> &pointing_coeffs, long nsamp_expected, const char *where, bool on_gpu); \
-=======
     template void check_response(const Array<T> &response, long nsamp_expected, long &ndet, long &nperdet, const char * where, bool on_gpu); \
->>>>>>> d9f2e281
     template void check_local_map(const Array<T> &map, const LocalPixelization &lpix, const char *where, bool on_gpu); \
     template void check_global_map(const Array<T> &map, long nypix_global, long nxpix_global, const char *where, bool on_gpu); \
     template void check_tod_and_init_nsamp(const Array<T> &tod, long &nsamp, const char *where, bool on_gpu); \
